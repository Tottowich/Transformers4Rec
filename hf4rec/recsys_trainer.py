#
# Copyright (c) 2021, NVIDIA CORPORATION.
#
# Licensed under the Apache License, Version 2.0 (the "License");
# you may not use this file except in compliance with the License.
# You may obtain a copy of the License at
#
#     http://www.apache.org/licenses/LICENSE-2.0
#
# Unless required by applicable law or agreed to in writing, software
# distributed under the License is distributed on an "AS IS" BASIS,
# WITHOUT WARRANTIES OR CONDITIONS OF ANY KIND, either express or implied.
# See the License for the specific language governing permissions and
# limitations under the License.
#
import collections
import gc
import math
from collections.abc import Sized
from copy import deepcopy
from enum import Enum
from typing import Any, Callable, Dict, List, Optional, Tuple, Union

import numpy as np
import torch
from torch import nn
from torch.cuda.amp import autocast
from torch.utils.data.dataloader import DataLoader
from torch.utils.data.dataset import Dataset
from transformers import (
    AdamW,
    EvalPrediction,
    PreTrainedModel,
    Trainer,
    get_constant_schedule_with_warmup,
    get_cosine_schedule_with_warmup,
    get_linear_schedule_with_warmup,
    is_torch_tpu_available,
)
from transformers.integrations import is_fairscale_available
from transformers.trainer_callback import TrainerCallback
from transformers.trainer_pt_utils import DistributedTensorGatherer, nested_concat
from transformers.trainer_utils import PredictionOutput
from transformers.utils import logging

from .evaluation.recsys_metrics import EvalMetrics

# if is_fairscale_available():
#    from fairscale.optim import OSS

logger = logging.get_logger(__name__)


class DatasetType(Enum):
    train = "train"
    eval = "eval"


# Mock to inform HF Trainer that the dataset is sized, and can be obtained via the data loader
class DatasetMock(Dataset, Sized):
    def __init__(self, nsteps=1):
        self.nsteps = nsteps

    def __len__(self):
        return self.nsteps


class RecSysTrainerCallback(TrainerCallback):
    """
    An :class:`~transformers.TrainerCallback` that changes the state of the Trainer
    on specific hooks for the purpose of the RecSysTrainer
    """

    def __init__(self, trainer: Trainer):
        self.trainer = trainer

    def on_train_begin(self, args, state, control, model=None, **kwargs):
        pass

    def on_train_end(self, args, state, control, model=None, **kwargs):
        # Increments the global steps for logging with the global steps of the last train()
        self.trainer._increment_past_global_steps(state.global_step)

    def on_epoch_end(self, args, state, control, model=None, **kwargs):
        # Evaluates on eval set
        # self.trainer.evaluate()
        pass


class RecSysTrainer(Trainer):
    """
    An :class:`~transformers.Trainer` specialized for sequential recommendation 
    including (session-based and session-aware recommendation)
    """

    def __init__(self, model_args, data_args, *args, **kwargs):
        self.past_global_steps = 0
        self.model_args = model_args
        self.data_args = data_args

        self.create_metrics()

        recsys_callback = RecSysTrainerCallback(self)

        mock_dataset = DatasetMock()
        super(RecSysTrainer, self).__init__(
            train_dataset=mock_dataset,
            eval_dataset=mock_dataset,
            callbacks=[recsys_callback],
            *args,
            **kwargs,
        )

    def _increment_past_global_steps(self, current_global_step: int):
        self.past_global_steps += current_global_step

    def _get_general_global_step(self) -> int:
        general_global_step = self.past_global_steps
        if self.model.training:
            general_global_step += self.state.global_step

        return general_global_step

    def create_metrics(self):
        """
        Instantiates streaming metrics (updated each step during the evaluation loop)
        """
        self.streaming_metrics = {}
        for dataset_type in DatasetType:
            # TODO: Make the metric top-k a hyperparameter
            self.streaming_metrics[dataset_type.value] = EvalMetrics(ks=[10, 20, 1000])

    def get_train_dataloader(self) -> DataLoader:
        return self.train_dataloader

    def get_eval_dataloader(self, eval_dataset) -> DataLoader:
        return self.eval_dataloader

    def set_train_dataloader(self, dataloader: DataLoader):
        self.train_dataloader = dataloader

    def set_eval_dataloader(self, dataloader: DataLoader):
        self.eval_dataloader = dataloader

    @property
    def log_attention_weights_callback(self) -> Callable:
        return self.__log_attention_weights_callback

    @log_attention_weights_callback.setter
    def log_attention_weights_callback(self, var: Callable):
        self.__log_attention_weights_callback = var

    @property
    def log_predictions_callback(self) -> Callable:
        return self.__log_predictions_callback

    @log_predictions_callback.setter
    def log_predictions_callback(self, var: Callable):
        self.__log_predictions_callback = var

    def reset_lr_scheduler(self) -> None:
        """ 
        Resets the LR scheduler of the previous :obj:`Trainer.train()` call, 
        so that a new LR scheduler one is created by the next :obj:`Trainer.train()` call.
        This is important for LR schedules like `get_linear_schedule_with_warmup()` which decays LR to 0 in the end of the train
        """
        self.lr_scheduler = None

    def num_examples(self, dataloader: DataLoader):
        """
        Overriding :obj:`Trainer.num_examples()` method because
        the data loaders for this project do not return the dataset size,
        but the number of steps. So we estimate the dataset size here
        by multiplying the number of steps * batch size
        """
        """
        if dataloader == self.get_train_dataloader():
            batch_size = self.args.per_device_train_batch_size
        else:
            batch_size = self.args.per_device_eval_batch_size
        """
        return len(dataloader) * dataloader.batch_size

    def create_optimizer_and_scheduler(self, num_training_steps: int):
        """
        Overriding :obj:`Trainer.create_optimizer_and_scheduler()` to provide
        flexibility in the optimizers and learning rate schedule choices, as hyperparams
        """
        if self.optimizer is None:
            no_decay = ["bias", "LayerNorm.weight"]
            optimizer_grouped_parameters = [
                {
                    "params": [
                        p
                        for n, p in self.model.named_parameters()
                        if not any(nd in n for nd in no_decay)
                    ],
                    "weight_decay": self.args.weight_decay,
                },
                {
                    "params": [
                        p
                        for n, p in self.model.named_parameters()
                        if any(nd in n for nd in no_decay)
                    ],
                    "weight_decay": 0.0,
                },
            ]
            # if self.sharded_dpp:
            #     self.optimizer = OSS(
            #         params=optimizer_grouped_parameters,
            #         optim=AdamW,
            #         lr=self.args.learning_rate,
            #         betas=(self.args.adam_beta1, self.args.adam_beta2),
            #         eps=self.args.adam_epsilon,
            #     )
            # else:
            #     self.optimizer = AdamW(
            #         optimizer_grouped_parameters,
            #         lr=self.args.learning_rate,
            #         betas=(self.args.adam_beta1, self.args.adam_beta2),
            #         eps=self.args.adam_epsilon,
            #     )

            self.optimizer = AdamW(
                optimizer_grouped_parameters,
                lr=self.args.learning_rate,
                betas=(self.args.adam_beta1, self.args.adam_beta2),
                eps=self.args.adam_epsilon,
            )

        if self.lr_scheduler is None:
            if self.args.learning_rate_schedule == "constant_with_warmup":
                self.lr_scheduler = get_constant_schedule_with_warmup(
                    self.optimizer,
                    num_warmup_steps=self.args.learning_rate_warmup_steps,
                )
            elif self.args.learning_rate_schedule == "linear_with_warmup":
                self.lr_scheduler = get_linear_schedule_with_warmup(
                    self.optimizer,
                    num_warmup_steps=self.args.learning_rate_warmup_steps,
                    num_training_steps=num_training_steps,
                )
            elif self.args.learning_rate_schedule == "cosine_with_warmup":
                self.lr_scheduler = get_cosine_schedule_with_warmup(
                    self.optimizer,
                    num_warmup_steps=self.args.learning_rate_warmup_steps,
                    num_training_steps=num_training_steps,
                    num_cycles=self.args.learning_rate_num_cosine_cycles_by_epoch
                    * self.args.num_train_epochs,
                )
            else:
                raise ValueError(
                    "Invalid value for --learning_rate_schedule.  Valid values: constant_with_warmup | linear_with_warmup | cosine_with_warmup"
                )

    def log(self, logs: Dict[str, float]) -> None:
        """
        Overriding :obj:`Trainer.log()` to ensure that the global step
        used for logging to W&B and Tensorboard is incremental across multiple :obj:`Trainer.train()` methods
        so that the logged values do not overlap
        """
        if self.state.epoch is not None:
            logs["epoch"] = self.state.epoch

        # Incremental global steps across train() calls so that logs to W&B and Tensorboard do not overlap
        state_copy = deepcopy(self.state)
        state_copy.global_step = self._get_general_global_step()

        self.control = self.callback_handler.on_log(
            self.args, state_copy, self.control, logs
        )
        output = {**logs, **{"step": state_copy.global_step}}
        self.state.log_history.append(output)

    def prediction_loop(
        self,
        dataloader: DataLoader,
        description: str,
        prediction_loss_only: Optional[bool] = None,
        ignore_keys: Optional[List[str]] = None,
        metric_key_prefix: str = "eval",
    ) -> PredictionOutput:
        """
        Overriding :obj:`Trainer.prediction_loop()` (shared by :obj:`Trainer.evaluate()` and :obj:`Trainer.predict()`) 
        to provide more flexibility to work with streaming metrics (computed at each eval batch) and
        to log with the outputs of the model (e.g. prediction scores, prediction metadata, attention weights)
        """

        # Ensures that metrics will be computed, even if self.compute_metrics function is not defined (because here we use streaming metrics)
        prediction_loss_only = False

        # Reseting streaming metrics for the dataset (Train, Valid or Test
        streaming_metrics_ds = self.streaming_metrics[metric_key_prefix]
        streaming_metrics_ds.reset()

        if not isinstance(dataloader.dataset, collections.abc.Sized):
            raise ValueError("dataset must implement __len__")

        prediction_loss_only = (
            prediction_loss_only
            if prediction_loss_only is not None
            else self.args.prediction_loss_only
        )

        model = self.model
        # multi-gpu eval
        # if self.args.n_gpu > 1 and not self.args.model_parallel:
        #    model = torch.nn.DataParallel(model)

        # Note: in torch.distributed mode, there's no point in wrapping the model
        # inside a DistributedDataParallel as we'll be under `no_grad` anyways.

        batch_size = dataloader.batch_size

        # num_examples = self.num_examples(dataloader)

        logger.info("***** Running %s *****", description)
        logger.info("  Batch size = %d", batch_size)

        preds_item_ids_scores_host: Union[torch.Tensor, List[torch.Tensor]] = None
        labels_host: Union[torch.Tensor, List[torch.Tensor]] = None

        losses = []

        world_size = 1
        # if is_torch_tpu_available():
        #    world_size = xm.xrt_world_size()
        # elif self.args.local_rank != -1:
        #    world_size = torch.distributed.get_world_size()
<<<<<<< HEAD

        # world_size = max(1, world_size)
=======
>>>>>>> 60858fdc

        PADDING_INDEX = -100

        if not prediction_loss_only:

            if (
                metric_key_prefix == DatasetType.train.value
                and self.args.eval_steps_on_train_set
            ):
                num_examples = self.args.eval_steps_on_train_set * batch_size
            else:
                num_examples = self.num_examples(dataloader)

            logger.info("  Num sessions (examples) = %d", num_examples)

            if (
                not self.model_args.eval_on_last_item_seq_only
                and self.data_args.avg_session_length
            ):
                num_examples *= self.data_args.avg_session_length
                logger.info(
                    "  Num interactions (estimated by avg session length) = %d",
                    num_examples,
                )

            preds_item_ids_scores_gatherer = DistributedTensorGatherer(
                world_size,
                num_examples,
                make_multiple_of=batch_size,
                padding_index=PADDING_INDEX,
            )
            labels_gatherer = DistributedTensorGatherer(
                world_size,
                num_examples,
                make_multiple_of=batch_size,
                padding_index=PADDING_INDEX,
            )

        model.eval()

        # if is_torch_tpu_available():
        #    dataloader = pl.ParallelLoader(
        #        dataloader, [self.args.device]
        #    ).per_device_loader(self.args.device)

        if self.args.past_index >= 0:
            self._past = None

        self.callback_handler.eval_dataloader = dataloader

        for step, inputs in enumerate(dataloader):

            # Limits the number of evaluation steps on train set (which is usually larger)
            if (
                metric_key_prefix == DatasetType.train.value
                and self.args.eval_steps_on_train_set > 0
                and step + 1 > self.args.eval_steps_on_train_set
            ):
                break

            loss, preds, labels, outputs = self.prediction_step(
                model, inputs, prediction_loss_only, ignore_keys=ignore_keys
            )

            losses.append(loss.item())

            if step % self.args.compute_metrics_each_n_steps == 0:

                # Updates metrics and returns detailed metrics if log_predictions=True
                metrics_results_detailed = None
                if streaming_metrics_ds is not None:
                    metrics_results_detailed = streaming_metrics_ds.update(
                        preds,
                        labels,
                        return_individual_metrics=self.args.log_predictions,
                    )

                self._maybe_log_attention_weights(
                    inputs, outputs["model_outputs"], metric_key_prefix, step
                )

            if labels is not None:
                labels_host = (
                    labels
                    if labels_host is None
                    else nested_concat(labels_host, labels, padding_index=-100)
                )

            if preds is not None and self.args.predict_top_k > 0:
                # preds_sorted_item_scores, preds_sorted_item_ids = torch.sort(preds, axis=1, descending=True)

                # if self.args.predict_top_k > 0:
                # preds_sorted_item_scores = preds_sorted_item_scores[:, :self.args.predict_top_k]
                # preds_sorted_item_ids = preds_sorted_item_ids[:, :self.args.predict_top_k]

                preds_sorted_item_scores, preds_sorted_item_ids = torch.topk(
                    preds, k=self.args.predict_top_k, dim=-1
                )

                self._maybe_log_predictions(
                    labels,
                    preds_sorted_item_ids,
                    preds_sorted_item_scores,
                    outputs["pred_metadata"],
                    metrics_results_detailed,
                    metric_key_prefix,
                )

                # The output predictions will be a tuple with the ranked top-n item ids, and item recommendation scores
                preds_item_ids_scores = (
                    preds_sorted_item_ids,
                    preds_sorted_item_scores,
                )

                preds_item_ids_scores_host = (
                    preds_item_ids_scores
                    if preds_item_ids_scores_host is None
                    else nested_concat(
                        preds_item_ids_scores_host,
                        preds_item_ids_scores,
                        padding_index=-100,
                    )
                )

                # del preds_item_ids_scores

            self.control = self.callback_handler.on_prediction_step(
                self.args, self.state, self.control
            )

            # Gather all tensors and put them back on the CPU if we have done enough accumulation steps.
            if (
                self.args.eval_accumulation_steps is not None
                and (step + 1) % self.args.eval_accumulation_steps == 0
            ):
                if not prediction_loss_only:
                    preds_item_ids_scores_gatherer.add_arrays(
                        self._gather_and_numpify(
                            preds_item_ids_scores_host, "preds_item_ids_scores"
                        )
                    )
                    labels_gatherer.add_arrays(
                        self._gather_and_numpify(labels_host, "eval_label_ids")
                    )

                # Set back to None to begin a new accumulation
                losses_host, preds_item_ids_scores_host, labels_host = None, None, None

        if self.args.past_index and hasattr(self, "_past"):
            # Clean the state at the end of the evaluation loop
            delattr(self, "_past")

        # Gather all remaining tensors and put them back on the CPU
        if not prediction_loss_only:
            preds_item_ids_scores_gatherer.add_arrays(
                self._gather_and_numpify(
                    preds_item_ids_scores_host, "preds_item_ids_scores"
                )
            )
            labels_gatherer.add_arrays(
                self._gather_and_numpify(labels_host, "eval_label_ids")
            )

        preds_item_ids_scores = (
            preds_item_ids_scores_gatherer.finalize()
            if not prediction_loss_only
            else None
        )
        label_ids = labels_gatherer.finalize() if not prediction_loss_only else None

        # Truncating labels and predictions (because the last batch is usually not complete)
        valid_preds_mask = label_ids != PADDING_INDEX
        label_ids = label_ids[valid_preds_mask]
        if isinstance(preds_item_ids_scores, tuple):
            preds_item_ids_scores = tuple(
                [
                    pred_section[valid_preds_mask]
                    for pred_section in preds_item_ids_scores
                ]
            )
        else:
            preds_item_ids_scores = preds_item_ids_scores[valid_preds_mask]

        # if self.compute_metrics is not None and preds is not None and label_ids is not None:
        #    metrics = self.compute_metrics(EvalPrediction(predictions=preds, label_ids=label_ids))
        # else:
        #    metrics = {}

        metrics = {}

        # Computing the metrics results as the average of all steps
        if streaming_metrics_ds is not None:
            streaming_metrics_results = streaming_metrics_ds.result()
            metrics = {**metrics, **streaming_metrics_results}

        metrics[f"{metric_key_prefix}_loss"] = np.mean(losses)

        # Prefix all keys with metric_key_prefix + '_'
        for key in list(metrics.keys()):
            if not key.startswith(f"{metric_key_prefix}_"):
                metrics[f"{metric_key_prefix}_{key}"] = metrics.pop(key)

        return PredictionOutput(
            predictions=preds_item_ids_scores, label_ids=label_ids, metrics=metrics
        )

    def prediction_step(
        self,
        model: nn.Module,
        inputs: Dict[str, Union[torch.Tensor, Any]],
        prediction_loss_only: bool,
        ignore_keys: Optional[List[str]] = None,
    ) -> Tuple[
        Optional[float],
        Optional[torch.Tensor],
        Optional[torch.Tensor],
        Optional[Dict[str, Any]],
    ]:
        """
        Overriding :obj:`Trainer.prediction_step()` to provide more flexibility to unpack results from the model,
        like returning labels that are not exactly one input feature
        """

        inputs = self._prepare_inputs(inputs)
        if ignore_keys is None:
            if hasattr(self.model, "config"):
                ignore_keys = getattr(
                    self.model.config, "keys_to_ignore_at_inference", []
                )
            else:
                ignore_keys = []

        with torch.no_grad():
            if self.use_amp:
                with autocast():
                    outputs = model(**inputs)
            else:
                outputs = model(**inputs)

            loss = outputs["loss"].mean().detach()

        if prediction_loss_only:
            return (loss, None, None, None)

        predictions = outputs["predictions"].detach()
        labels = outputs["labels"].detach()

        other_outputs = {
            k: v.detach() if isinstance(v, torch.Tensor) else v
            for k, v in outputs.items()
            if k not in ignore_keys + ["loss", "predictions", "labels"]
        }

        return (loss, predictions, labels, other_outputs)

    def _maybe_log_attention_weights(
        self,
        inputs: Dict[str, torch.Tensor],
        model_outputs: Dict[str, torch.Tensor],
        metric_key_prefix: str,
        prediction_step: int,
    ):
        """
        If --log_attention_weights is enabled, calls a callback function to log attention weights along with the input features
        """

        # Logs the attention weights
        if self.args.log_attention_weights and isinstance(
            self.model.model, PreTrainedModel
        ):

            if self.log_attention_weights_callback is not None:

                step_attention_weights = model_outputs[-1]
                assert (
                    len(step_attention_weights[0].shape) == 4
                ), "Attention weights tensor should be rank 4, with shape (batch_size, heads, seqlen, seqlen)"

                layers_step_attention_weights_cpu = list(
                    [layer_att.cpu().numpy() for layer_att in step_attention_weights]
                )

                # Converting torch Tensors to NumPy and callback predictions logging function
                inputs_cpu = {k: v.cpu().numpy() for k, v in inputs.items()}

                log_step = self._get_general_global_step() + prediction_step
                self.log_attention_weights_callback(
                    inputs=inputs_cpu,
                    att_weights=layers_step_attention_weights_cpu,
                    description="attention_{}_step_{:06}".format(
                        metric_key_prefix, log_step
                    ),
                )

    def _maybe_log_predictions(
        self,
        labels: torch.Tensor,
        pred_item_ids: torch.Tensor,
        pred_item_scores: torch.Tensor,
        pred_metadata: Dict[str, torch.Tensor],
        metrics: Dict[str, np.ndarray],
        metric_key_prefix: str,
    ):
        """
        If --log_predictions is enabled, calls a callback function to log predicted item ids, scores, metadata and metrics
        """

        if self.args.log_predictions and self.log_predictions_callback is not None:

            # Converting torch Tensors to NumPy and callback predictions logging function
            preds_metadata = {k: v.cpu().numpy() for k, v in pred_metadata.items()}

            self.log_predictions_callback(
                labels=labels.cpu().numpy(),
                pred_item_ids=pred_item_ids.cpu().numpy(),
                pred_item_scores=pred_item_scores.cpu()
                .numpy()
                .astype(np.float32),  # Because it is float16 when --fp16
                preds_metadata=preds_metadata,
                metrics=metrics,
                dataset_type=metric_key_prefix,
            )

    def wipe_memory(self):
        gc.collect()
        torch.cuda.empty_cache()<|MERGE_RESOLUTION|>--- conflicted
+++ resolved
@@ -328,11 +328,6 @@
         #    world_size = xm.xrt_world_size()
         # elif self.args.local_rank != -1:
         #    world_size = torch.distributed.get_world_size()
-<<<<<<< HEAD
-
-        # world_size = max(1, world_size)
-=======
->>>>>>> 60858fdc
 
         PADDING_INDEX = -100
 
